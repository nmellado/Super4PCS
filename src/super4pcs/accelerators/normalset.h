// Copyright 2014 Nicolas Mellado
//
// Licensed under the Apache License, Version 2.0 (the "License");
// you may not use this file except in compliance with the License.
// You may obtain a copy of the License at
//
//   http://www.apache.org/licenses/LICENSE-2.0
//
// Unless required by applicable law or agreed to in writing, software
// distributed under the License is distributed on an "AS IS" BASIS,
// WITHOUT WARRANTIES OR CONDITIONS OF ANY KIND, either express or implied.
// See the License for the specific language governing permissions and
// limitations under the License.
//
// -------------------------------------------------------------------------- //
//
// Authors: Nicolas Mellado
//
// An implementation of the Super 4-points Congruent Sets (Super 4PCS)
// algorithm presented in:
//
// Super 4PCS: Fast Global Pointcloud Registration via Smart Indexing
// Nicolas Mellado, Dror Aiger, Niloy J. Mitra
// Symposium on Geometry Processing 2014.
//
// Data acquisition in large-scale scenes regularly involves accumulating
// information across multiple scans. A common approach is to locally align scan
// pairs using Iterative Closest Point (ICP) algorithm (or its variants), but
// requires static scenes and small motion between scan pairs. This prevents
// accumulating data across multiple scan sessions and/or different acquisition
// modalities (e.g., stereo, depth scans). Alternatively, one can use a global
// registration algorithm allowing scans to be in arbitrary initial poses. The
// state-of-the-art global registration algorithm, 4PCS, however has a quadratic
// time complexity in the number of data points. This vastly limits its
// applicability to acquisition of large environments. We present Super 4PCS for
// global pointcloud registration that is optimal, i.e., runs in linear time (in
// the number of data points) and is also output sensitive in the complexity of
// the alignment problem based on the (unknown) overlap across scan pairs.
// Technically, we map the algorithm as an 'instance problem' and solve it
// efficiently using a smart indexing data organization. The algorithm is
// simple, memory-efficient, and fast. We demonstrate that Super 4PCS results in
// significant speedup over alternative approaches and allows unstructured
// efficient acquisition of scenes at scales previously not possible. Complete
// source code and datasets are available for research use at
// http://geometry.cs.ucl.ac.uk/projects/2014/super4PCS/.


#ifndef _SUPER4PCS_ACCELERATORS_INDEXED_NORMAL_SET_H_
#define _SUPER4PCS_ACCELERATORS_INDEXED_NORMAL_SET_H_

#include "super4pcs/utils/disablewarnings.h"
#include "super4pcs/accelerators/utils.h"

namespace GlobalRegistration{

/*!
  Normal set indexed by a position in euclidean space.
  The size used to hash euclidean coordinates is defined at runtime.
  The size used to hash the normals in an euclidean cell is defined at compile
  time

  Loops over dimensions used to compute index values are unrolled at compile
  time.
 */
template <
  class Point,      //! <\brief Type of point to work with
  int dim,          //! <\brief Number of dimension in ambient space
  int _ngSize,      //! <\brief Normal grid size in 1 dimension
  typename _Scalar   //! <\brief Scalar type
  >
struct IndexedNormalSet{
  typedef std::array< std::vector<unsigned int>,
                      Utils::POW(_ngSize, dim)> AngularGrid;

  enum MOVE_DIR { POSITIVE, NEGATIVE };
  using Scalar = _Scalar;

#ifdef DEBUG
#define VALIDATE_INDICES true
#pragma message "Index validation is enabled in debug mode"
#else
#define VALIDATE_INDICES false
#endif

private:
<<<<<<< HEAD
  constexpr Scalar _nepsilon () const { return Scalar(1)/Scalar(_ngSize) + Scalar(0.00001); }
=======
  const Scalar _nepsilon;
>>>>>>> 0e02301b
  std::vector<AngularGrid*> _grid;
  Scalar _epsilon;
  int _egSize;    //! <\brief Size of the euclidean grid for each dimension

  /// Get the index corresponding to position p \warning Bounds are not tested
  inline int indexPos   ( const Point& p) const;
  /// Get the index corresponding to normal n   \warning Bounds are not tested
  inline int indexNormal( const Point& n) const;

  /// Get the coordinates corresponding to position p \warning Bounds are not tested
  inline Point coordinatesPos   ( const Point& p) const
  { return p/_epsilon;  }
  /// Get the index corresponding to normal n   \warning Bounds are not tested
  inline Point coordinatesNormal( const Point& n) const
  {
    static const Point half = Point::Ones()/Scalar(2.);
    return (n/Scalar(2.) + half)/_nepsilon ();
  }

  /// Get the coordinates corresponding to position p \warning Bounds are not tested
  inline int indexCoordinatesPos   ( const Point& pCoord) const;
  /// Get the index corresponding to normal n   \warning Bounds are not tested
  inline int indexCoordinatesNormal( const Point& nCoord) const;

  //inline Point indexToPos (int id) const;

public:
  inline IndexedNormalSet(const Scalar epsilon)
    : _nepsilon(Scalar(1.)/Scalar(_ngSize) + 0.00001),
      _epsilon(epsilon)
  {
    /// We need to check if epsilon is a power of two and correct it if needed
    const int gridDepth = -std::log2(epsilon);
    _egSize = std::pow(2,gridDepth);
    _epsilon = 1.f/_egSize;

    _grid = std::vector<AngularGrid*> (std::pow(_egSize, dim), NULL);
  }

  virtual inline ~IndexedNormalSet();

  //! \brief Add a new couple pos/normal, and its associated id
  inline bool addElement(const Point& pos,
                         const Point& normal,
                         unsigned int id);

  //! \return NULL if the grid does not exist or p is out of bound
  inline AngularGrid* angularGrid(const Point& p) {
    const int pId = indexPos(p);
    if (pId == -1) return NULL;
    return _grid[pId];
  }

  //! Get closest points in euclidean space
  inline void getNeighbors( const Point& p,
                            std::vector<unsigned int>&nei);
  //! Get closest points in euclidean an normal space
  inline void getNeighbors( const Point& p,
                            const Point& n,
                            std::vector<unsigned int>&nei);
  //! Get closest poitns in euclidean an normal space with angular deviation
  inline void getNeighbors( const Point& p,
                            const Point& n,
                            Scalar alpha,
                            std::vector<unsigned int>&nei,
                            bool tryReverse = false);
};

} // namespace Super4PCS

#include "super4pcs/accelerators/normalset.hpp"

#endif // _INDEXED_NORMAL_SET_H_<|MERGE_RESOLUTION|>--- conflicted
+++ resolved
@@ -83,11 +83,7 @@
 #endif
 
 private:
-<<<<<<< HEAD
-  constexpr Scalar _nepsilon () const { return Scalar(1)/Scalar(_ngSize) + Scalar(0.00001); }
-=======
   const Scalar _nepsilon;
->>>>>>> 0e02301b
   std::vector<AngularGrid*> _grid;
   Scalar _epsilon;
   int _egSize;    //! <\brief Size of the euclidean grid for each dimension
